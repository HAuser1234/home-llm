"""Constants for the LLaMa Conversation integration."""
import types, os

DOMAIN = "llama_conversation"
CONF_PROMPT = "prompt"
DEFAULT_PROMPT = """You are 'Al', a helpful AI Assistant that controls the devices in a house. Complete the following task ask instructed with the information provided only.
Services: {{ services }}
Devices:
{{ devices }}

Respond to the following user instruction by responding in the same format as the following examples:
{{ response_examples }}"""
ICL_NO_SYSTEM_PROMPT = """You are 'Al', a helpful AI Assistant that controls the devices in a house. Complete the following task ask instructed with the information provided only.
Services: {{ services }}
Devices:
{{ devices }}

Respond to the following user instruction by responding in the same format as the following examples:
{{ response_examples }}

User instruction:"""
NO_ICL_PROMPT = """You are 'Al', a helpful AI Assistant that controls the devices in a house. Complete the following task ask instructed with the information provided only.
Services: {{ services }}
Devices:
{{ devices }}"""
CONF_CHAT_MODEL = "huggingface_model"
DEFAULT_CHAT_MODEL = "acon96/Home-3B-v3-GGUF"
CONF_MAX_TOKENS = "max_new_tokens"
DEFAULT_MAX_TOKENS = 128
CONF_TOP_K = "top_k"
DEFAULT_TOP_K = 40
CONF_TOP_P = "top_p"
DEFAULT_TOP_P = 1
CONF_TEMPERATURE = "temperature"
DEFAULT_TEMPERATURE = 0.1
CONF_REQUEST_TIMEOUT = "request_timeout"
DEFAULT_REQUEST_TIMEOUT = 90
CONF_BACKEND_TYPE = "model_backend"
BACKEND_TYPE_LLAMA_HF = "llama_cpp_hf"
BACKEND_TYPE_LLAMA_EXISTING = "llama_cpp_existing"
BACKEND_TYPE_TEXT_GEN_WEBUI = "text-generation-webui_api"
BACKEND_TYPE_GENERIC_OPENAI = "generic_openai"
BACKEND_TYPE_LLAMA_CPP_PYTHON_SERVER = "llama_cpp_python_server"
BACKEND_TYPE_OLLAMA = "ollama"
DEFAULT_BACKEND_TYPE = BACKEND_TYPE_LLAMA_HF
CONF_DOWNLOADED_MODEL_QUANTIZATION = "downloaded_model_quantization"
CONF_DOWNLOADED_MODEL_QUANTIZATION_OPTIONS = ["F16", "Q8_0", "Q5_K_M", "Q4_K_M", "Q3_K_M"]
DEFAULT_DOWNLOADED_MODEL_QUANTIZATION = "Q4_K_M"
CONF_DOWNLOADED_MODEL_FILE = "downloaded_model_file"
DEFAULT_DOWNLOADED_MODEL_FILE = ""
DEFAULT_PORT = "5000"
DEFAULT_SSL = False
CONF_EXTRA_ATTRIBUTES_TO_EXPOSE = "extra_attributes_to_expose"
DEFAULT_EXTRA_ATTRIBUTES_TO_EXPOSE = ["rgb_color", "brightness", "temperature", "humidity", "fan_mode", "media_title", "volume_level", "item"]
CONF_ALLOWED_SERVICE_CALL_ARGUMENTS = "allowed_service_call_arguments"
DEFAULT_ALLOWED_SERVICE_CALL_ARGUMENTS = ["rgb_color", "brightness", "temperature", "humidity", "fan_mode", "hvac_mode", "preset_mode", "item", "duration"]
CONF_PROMPT_TEMPLATE = "prompt_template"
PROMPT_TEMPLATE_CHATML = "chatml"
PROMPT_TEMPLATE_ALPACA = "alpaca"
PROMPT_TEMPLATE_VICUNA = "vicuna"
PROMPT_TEMPLATE_MISTRAL = "mistral"
PROMPT_TEMPLATE_LLAMA2 = "llama2"
PROMPT_TEMPLATE_NONE = "no_prompt_template"
PROMPT_TEMPLATE_ZEPHYR = "zephyr"
DEFAULT_PROMPT_TEMPLATE = PROMPT_TEMPLATE_CHATML
PROMPT_TEMPLATE_DESCRIPTIONS = {
    PROMPT_TEMPLATE_CHATML: {
        "system": { "prefix": "<|im_start|>system\n", "suffix": "<|im_end|>" },
        "user": { "prefix": "<|im_start|>user\n", "suffix": "<|im_end|>" },
        "assistant": { "prefix": "<|im_start|>assistant\n", "suffix": "<|im_end|>" },
        "generation_prompt": "<|im_start|>assistant"
    },
    PROMPT_TEMPLATE_ALPACA: {
        "system": { "prefix": "", "suffix": "\n" },
        "user": { "prefix": "### Instruction:\n", "suffix": "\n" },
        "assistant": { "prefix": "### Response:\n", "suffix": "\n" },
        "generation_prompt": "### Response:"
    },
    PROMPT_TEMPLATE_VICUNA: {
        "system": { "prefix": "", "suffix": "\n" },
        "user": { "prefix": "USER: ", "suffix": "" },
        "assistant": { "prefix": "ASSISTANT: ", "suffix": "</s>" },
        "generation_prompt": "ASSISTANT:"
    },
    PROMPT_TEMPLATE_NONE: {
        "system": { "prefix": "", "suffix": "" },
        "user": { "prefix": "", "suffix": "" },
        "assistant": { "prefix": "", "suffix": "" },
        "generation_prompt": ""
    },
    PROMPT_TEMPLATE_MISTRAL: {
        "user": { "prefix": "<s>[INST] ", "suffix": " [/INST] " },
        "assistant": { "prefix": "", "suffix": "</s>" },
        "generation_prompt": ""
    },
    PROMPT_TEMPLATE_ZEPHYR: {
        "system": { "prefix": "<|system|>\n", "suffix": "<|endoftext|>" },
        "user": { "prefix": "<|user|>\n", "suffix": "<|endoftext|>" },
        "assistant": { "prefix": "<|assistant|>\n", "suffix": "<|endoftext|>" },
        "generation_prompt": "<|assistant|>\n"
    }
}
CONF_USE_GBNF_GRAMMAR = "gbnf_grammar"
DEFAULT_USE_GBNF_GRAMMAR = False
CONF_GBNF_GRAMMAR_FILE = "gbnf_grammar_file"
DEFAULT_GBNF_GRAMMAR_FILE = "output.gbnf"
CONF_USE_IN_CONTEXT_LEARNING_EXAMPLES = "in_context_examples"
DEFAULT_USE_IN_CONTEXT_LEARNING_EXAMPLES = True
CONF_IN_CONTEXT_EXAMPLES_FILE = "in_context_examples_file"
DEFAULT_IN_CONTEXT_EXAMPLES_FILE = "in_context_examples.csv"
CONF_TEXT_GEN_WEBUI_PRESET = "text_generation_webui_preset"
CONF_OPENAI_API_KEY = "openai_api_key"
CONF_TEXT_GEN_WEBUI_ADMIN_KEY = "text_generation_webui_admin_key"
CONF_REFRESH_SYSTEM_PROMPT = "refresh_prompt_per_tern"
DEFAULT_REFRESH_SYSTEM_PROMPT = True
CONF_REMEMBER_CONVERSATION = "remember_conversation"
DEFAULT_REMEMBER_CONVERSATION = True
CONF_REMEMBER_NUM_INTERACTIONS = "remember_num_interactions"
DEFAULT_REMEMBER_NUM_INTERACTIONS = 5
CONF_PROMPT_CACHING_ENABLED = "prompt_caching"
DEFAULT_PROMPT_CACHING_ENABLED = False
CONF_PROMPT_CACHING_INTERVAL = "prompt_caching_interval"
DEFAULT_PROMPT_CACHING_INTERVAL = 30
CONF_SERVICE_CALL_REGEX = "service_call_regex"
DEFAULT_SERVICE_CALL_REGEX = r"({[\S \t]*?})"
FINE_TUNED_SERVICE_CALL_REGEX = r"```homeassistant\n([\S \t\n]*?)```"
CONF_REMOTE_USE_CHAT_ENDPOINT = "remote_use_chat_endpoint"
DEFAULT_REMOTE_USE_CHAT_ENDPOINT = False
CONF_TEXT_GEN_WEBUI_CHAT_MODE = "text_generation_webui_chat_mode"
TEXT_GEN_WEBUI_CHAT_MODE_CHAT = "chat"
TEXT_GEN_WEBUI_CHAT_MODE_INSTRUCT = "instruct"
TEXT_GEN_WEBUI_CHAT_MODE_CHAT_INSTRUCT = "chat-instruct"
DEFAULT_TEXT_GEN_WEBUI_CHAT_MODE = TEXT_GEN_WEBUI_CHAT_MODE_CHAT
CONF_OLLAMA_KEEP_ALIVE_MIN = "ollama_keep_alive"
DEFAULT_OLLAMA_KEEP_ALIVE_MIN = 30

CONF_CONTEXT_LENGTH = "context_length"
DEFAULT_CONTEXT_LENGTH = 2048
CONF_BATCH_SIZE = "batch_size"
DEFAULT_BATCH_SIZE = 512
CONF_THREAD_COUNT = "n_threads"
DEFAULT_THREAD_COUNT = os.cpu_count()
CONF_BATCH_THREAD_COUNT = "n_batch_threads"
DEFAULT_BATCH_THREAD_COUNT = os.cpu_count()

DEFAULT_OPTIONS = types.MappingProxyType(
    {
        CONF_PROMPT: DEFAULT_PROMPT,
        CONF_MAX_TOKENS: DEFAULT_MAX_TOKENS,
        CONF_TOP_K: DEFAULT_TOP_K,
        CONF_TOP_P: DEFAULT_TOP_P,
        CONF_TEMPERATURE: DEFAULT_TEMPERATURE,
        CONF_REQUEST_TIMEOUT: DEFAULT_REQUEST_TIMEOUT,
        CONF_PROMPT_TEMPLATE: DEFAULT_PROMPT_TEMPLATE,
        CONF_USE_GBNF_GRAMMAR: DEFAULT_USE_GBNF_GRAMMAR,
        CONF_EXTRA_ATTRIBUTES_TO_EXPOSE: DEFAULT_EXTRA_ATTRIBUTES_TO_EXPOSE,
        CONF_REFRESH_SYSTEM_PROMPT: DEFAULT_REFRESH_SYSTEM_PROMPT,
        CONF_REMEMBER_CONVERSATION: DEFAULT_REMEMBER_CONVERSATION,
        CONF_SERVICE_CALL_REGEX: DEFAULT_SERVICE_CALL_REGEX,
        CONF_REMOTE_USE_CHAT_ENDPOINT: DEFAULT_REMOTE_USE_CHAT_ENDPOINT,
        CONF_TEXT_GEN_WEBUI_CHAT_MODE: DEFAULT_TEXT_GEN_WEBUI_CHAT_MODE,
        CONF_USE_IN_CONTEXT_LEARNING_EXAMPLES: DEFAULT_USE_IN_CONTEXT_LEARNING_EXAMPLES,
        CONF_CONTEXT_LENGTH: DEFAULT_CONTEXT_LENGTH,
        CONF_BATCH_SIZE: DEFAULT_BATCH_SIZE,
        CONF_THREAD_COUNT: DEFAULT_THREAD_COUNT,
        CONF_BATCH_THREAD_COUNT: DEFAULT_BATCH_THREAD_COUNT,
    }
)

OPTIONS_OVERRIDES = {
    "home-3b-v3": {
        CONF_PROMPT: NO_ICL_PROMPT,
        CONF_PROMPT_TEMPLATE: PROMPT_TEMPLATE_ZEPHYR,
        CONF_USE_IN_CONTEXT_LEARNING_EXAMPLES: False,
        CONF_SERVICE_CALL_REGEX: FINE_TUNED_SERVICE_CALL_REGEX,
        CONF_USE_GBNF_GRAMMAR: True,
    },
    "home-3b-v2": {
        CONF_PROMPT: NO_ICL_PROMPT,
        CONF_USE_IN_CONTEXT_LEARNING_EXAMPLES: False,
        CONF_SERVICE_CALL_REGEX: FINE_TUNED_SERVICE_CALL_REGEX,
        CONF_USE_GBNF_GRAMMAR: True,
    },
    "home-3b-v1": {
        CONF_PROMPT: NO_ICL_PROMPT,
        CONF_USE_IN_CONTEXT_LEARNING_EXAMPLES: False,
        CONF_SERVICE_CALL_REGEX: FINE_TUNED_SERVICE_CALL_REGEX,
    },
    "home-1b-v2": {
        CONF_PROMPT: NO_ICL_PROMPT,
        CONF_USE_IN_CONTEXT_LEARNING_EXAMPLES: False,
        CONF_SERVICE_CALL_REGEX: FINE_TUNED_SERVICE_CALL_REGEX,
    },
    "home-1b-v1": {
        CONF_PROMPT: NO_ICL_PROMPT,
        CONF_USE_IN_CONTEXT_LEARNING_EXAMPLES: False,
        CONF_SERVICE_CALL_REGEX: FINE_TUNED_SERVICE_CALL_REGEX,
    },
    "mistral": {
        CONF_PROMPT: ICL_NO_SYSTEM_PROMPT,
        CONF_PROMPT_TEMPLATE: PROMPT_TEMPLATE_MISTRAL,
    },
    "mixtral": {
        CONF_PROMPT: ICL_NO_SYSTEM_PROMPT,
        CONF_PROMPT_TEMPLATE: PROMPT_TEMPLATE_MISTRAL,
    },
    "llama-2": {
        CONF_PROMPT_TEMPLATE: PROMPT_TEMPLATE_LLAMA2,
    },
    "zephyr": {
        CONF_PROMPT_TEMPLATE: PROMPT_TEMPLATE_ZEPHYR,
    }
<<<<<<< HEAD
}

# TODO: need to rewrite the internal config_entry key names so they actually make sense before we expose this
# method of configuring the component. doing so will require writing a config version upgrade migration
# MODEL_CONFIG_SCHEMA = vol.Schema(
#     {
#         vol.Required(CONF_BACKEND_TYPE): vol.All(
#             vol.In([
#                 BACKEND_TYPE_LLAMA_EXISTING,
#                 BACKEND_TYPE_TEXT_GEN_WEBUI,
#                 BACKEND_TYPE_LLAMA_CPP_PYTHON_SERVER,
#                 BACKEND_TYPE_OLLAMA,
#                 BACKEND_TYPE_GENERIC_OPENAI,
#             ])
#         ),
#         vol.Optional(CONF_HOST): cv.string,
#         vol.Optional(CONF_PORT, default=DEFAULT_PORT): cv.port,
#         vol.Optional(CONF_SSL, default=DEFAULT_SSL): cv.boolean,
#         vol.Optional("options"): vol.Schema(
#             {
#                 vol.Optional(CONF_PROMPT): cv.string,
#                 vol.Optional(CONF_PROMPT_TEMPLATE): vol.All(
#                     vol.In([
#                         PROMPT_TEMPLATE_ALPACA,
#                         PROMPT_TEMPLATE_CHATML,
#                         PROMPT_TEMPLATE_LLAMA2,
#                         PROMPT_TEMPLATE_MISTRAL,
#                         PROMPT_TEMPLATE_VICUNA,
#                         PROMPT_TEMPLATE_ZEPHYR,
#                     ])
#                 ),
#             }
#         )
#     }
# )

# CONFIG_SCHEMA = vol.Schema(
#     { DOMAIN: vol.All(cv.ensure_list, [MODEL_CONFIG_SCHEMA]) },
#     extra=vol.ALLOW_EXTRA,
# )

INTEGRATION_VERSION = "0.2.10"
EMBEDDED_LLAMA_CPP_PYTHON_VERSION = "0.2.56"
=======
}
>>>>>>> 3574887c
<|MERGE_RESOLUTION|>--- conflicted
+++ resolved
@@ -210,50 +210,7 @@
     "zephyr": {
         CONF_PROMPT_TEMPLATE: PROMPT_TEMPLATE_ZEPHYR,
     }
-<<<<<<< HEAD
 }
 
-# TODO: need to rewrite the internal config_entry key names so they actually make sense before we expose this
-# method of configuring the component. doing so will require writing a config version upgrade migration
-# MODEL_CONFIG_SCHEMA = vol.Schema(
-#     {
-#         vol.Required(CONF_BACKEND_TYPE): vol.All(
-#             vol.In([
-#                 BACKEND_TYPE_LLAMA_EXISTING,
-#                 BACKEND_TYPE_TEXT_GEN_WEBUI,
-#                 BACKEND_TYPE_LLAMA_CPP_PYTHON_SERVER,
-#                 BACKEND_TYPE_OLLAMA,
-#                 BACKEND_TYPE_GENERIC_OPENAI,
-#             ])
-#         ),
-#         vol.Optional(CONF_HOST): cv.string,
-#         vol.Optional(CONF_PORT, default=DEFAULT_PORT): cv.port,
-#         vol.Optional(CONF_SSL, default=DEFAULT_SSL): cv.boolean,
-#         vol.Optional("options"): vol.Schema(
-#             {
-#                 vol.Optional(CONF_PROMPT): cv.string,
-#                 vol.Optional(CONF_PROMPT_TEMPLATE): vol.All(
-#                     vol.In([
-#                         PROMPT_TEMPLATE_ALPACA,
-#                         PROMPT_TEMPLATE_CHATML,
-#                         PROMPT_TEMPLATE_LLAMA2,
-#                         PROMPT_TEMPLATE_MISTRAL,
-#                         PROMPT_TEMPLATE_VICUNA,
-#                         PROMPT_TEMPLATE_ZEPHYR,
-#                     ])
-#                 ),
-#             }
-#         )
-#     }
-# )
-
-# CONFIG_SCHEMA = vol.Schema(
-#     { DOMAIN: vol.All(cv.ensure_list, [MODEL_CONFIG_SCHEMA]) },
-#     extra=vol.ALLOW_EXTRA,
-# )
-
 INTEGRATION_VERSION = "0.2.10"
-EMBEDDED_LLAMA_CPP_PYTHON_VERSION = "0.2.56"
-=======
-}
->>>>>>> 3574887c
+EMBEDDED_LLAMA_CPP_PYTHON_VERSION = "0.2.56"