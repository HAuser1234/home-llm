# Home LLM
This project provides the required "glue" components to control your Home Assistant installation with a completely local Large Language Model acting as a personal assistant. The goal is to provide a drop in solution to be used as a "conversation agent" component by Home Assistant.

## Quick Start
Please see the [Setup Guide](./docs/Setup.md) for more information on installation.

## Home Assistant Component
In order to integrate with Home Assistant, we provide a `custom_component` that exposes the locally running LLM as a "conversation agent".

This component can be interacted with in a few ways:  
- using a chat interface so you can chat with it.
- integrating with Speech-to-Text and Text-to-Speech addons so you can just speak to it.

The component can either run the model directly as part of the Home Assistant software using llama-cpp-python, or you can run the [oobabooga/text-generation-webui](https://github.com/oobabooga/text-generation-webui) project to provide access to the LLM via an API interface.

When doing this, you can host the model yourself and point the add-on at machine where the model is hosted, or you can run the model using text-generation-webui using the provided [custom Home Assistant add-on](./addon).

## Model
<<<<<<< HEAD
The "Home" models are a fine tuning of the Phi model series from Microsoft and the StableLM model series from StabilityAI.  The model is able to control devices in the user's house as well as perform basic question and answering.  The fine tuning dataset is a [custom synthetic dataset](./data) designed to teach the model function calling based on the device information in the context.
=======
The "Home" models are a fine tuning of various small-large language models (<3B parameters).  The model is able to control devices in the user's house as well as perform basic question and answering.  The fine tuning dataset is a [custom synthetic dataset](./data) designed to teach the model function calling based on the device information in the context.
>>>>>>> a78e5703

The latest models can be found on HuggingFace:  
3B v3 (Based on StableLM-Zephyr-3B): https://huggingface.co/acon96/Home-3B-v3-GGUF  (Zephyr prompt foramt)  
1B v2 (Based on Phi-1.5): https://huggingface.co/acon96/Home-1B-v2-GGUF  (ChatML prompt format)  

<details>

<summary>Old Models</summary>  

3B v2 (Based on Phi-2): https://huggingface.co/acon96/Home-3B-v2-GGUF  (ChatML prompt format)  
3B v1 (Based on Phi-2): https://huggingface.co/acon96/Home-3B-v1-GGUF  (ChatML prompt format)  
1B v1 (Based on Phi-1.5): https://huggingface.co/acon96/Home-1B-v1-GGUF  (ChatML prompt format)  

</details>

<<<<<<< HEAD
Make sure you have `llama-cpp-python>=0.2.29` in order to run these models.
=======
The main difference between the 2 models (besides parameter count) is the training data. The 1B model is ONLY trained on the synthetic dataset provided in this project, while the 3B model is trained on a mixture of this synthetic dataset, and the cleaned Stanford Alpaca dataset.
>>>>>>> a78e5703

The model is quantized using Llama.cpp in order to enable running the model in super low resource environments that are common with Home Assistant installations such as Raspberry Pis.

The model can be used as an "instruct" type model using the [ChatML](https://github.com/MicrosoftDocs/azure-docs/blob/main/articles/ai-services/openai/includes/chat-markup-language.md) or [Zephyr](https://huggingface.co/HuggingFaceH4/zephyr-7b-alpha/discussions/3) prompt format (depends on the model). The system prompt is used to provide information about the state of the Home Assistant installation including available devices and callable services.

Example "system" prompt: 
```
You are 'Al', a helpful AI Assistant that controls the devices in a house. Complete the following task as instructed with the information provided only.
Services: light.turn_off(), light.turn_on(brightness,rgb_color), fan.turn_on(), fan.turn_off()
Devices:
light.office 'Office Light' = on;80%
fan.office 'Office fan' = off
light.kitchen 'Kitchen Light' = on;80%;red
light.bedroom 'Bedroom Light' = off
```

For more about how the model is prompted see [Model Prompting](/docs/Model%20Prompting.md)

Output from the model will consist of a response that should be relayed back to the user, along with an optional code block that will invoke different Home Assistant "services". The output format from the model for function calling is as follows:

`````
turning on the kitchen lights for you now
```Home Assistant
{ "service": "light.turn_on", "target_device": "light.kitchen" }
`````

Due to the mix of data used during fine tuning, the 3B model is also capable of basic instruct and QA tasks. For example, the model is able to perform basic logic tasks such as the following:

```
<|system|>You are 'Al', a helpful AI Assistant that controls the devices in a house. Complete the following task as instructed with the information provided only.
*snip*
<|im_end|>
<|im_start|>user
if mary is 7 years old, and I am 3 years older than her. how old am I?<|im_end|>
<|im_start|>assistant
If Mary is 7 years old, then you are 10 years old (7+3=10).<|im_end|>
```

### Synthetic Dataset
The synthetic dataset is aimed at covering basic day to day operations in home assistant such as turning devices on and off.
The supported entity types are: light, fan, cover, lock, media_player, climate, switch

The dataset is available on HuggingFace: https://huggingface.co/datasets/acon96/Home-Assistant-Requests  
The source for the dataset is in the [data](/data) of this repository.

### Training
The 3B model was trained as a LoRA on an RTX 3090 (24GB) using the following settings for the custom training script. The embedding weights were "saved" and trained normally along with the rank matricies in order to train the newly added tokens to the embeddings. The full model is merged together at the end. Training took approximately 10 hours.

<details>
<summary>Training Arguments</summary>

```console
python3 train.py \
    --run_name home-3b \
    --base_model microsoft/phi-2 \
    --add_pad_token \
    --add_chatml_tokens \
    --bf16 \
    --train_dataset data/home_assistant_alpaca_merged_train.json \
    --learning_rate 1e-5 \
    --save_steps 1000 \
    --micro_batch_size 2 --gradient_checkpointing \
    --ctx_size 2048 \
    --group_by_length \
    --use_lora --lora_rank 32 --lora_alpha 64 --lora_modules fc1,fc2,q_proj,v_proj,dense --lora_modules_to_save embed_tokens,lm_head --lora_merge
```

</details>

The 1B model was trained as a full fine-tuning on on an RTX 3090 (24GB). Training took approximately 2.5 hours.

<details>
<summary>Training Arguments</summary>

```console
python3 train.py \
    --run_name home-1b \
    --base_model microsoft/phi-1_5 \
    --add_pad_token \
    --add_chatml_tokens \
    --bf16 \
    --train_dataset data/home_assistant_train.json \
    --learning_rate 1e-5 \
    --micro_batch_size 4 --gradient_checkpointing \
    --ctx_size 2048
```

</details>
<br/>

## Home Assistant Addon
In order to facilitate running the project entirely on the system where Home Assistant is installed, there is an experimental Home Assistant Add-on that runs the oobabooga/text-generation-webui to connect to using the "remote" backend options.  The addon can be found in the [addon/](./addon/README.md) directory.


## Version History
| Version | Description                                                                                                                                                                                      |
| ------- | -------------------------------------------------------------------------------------------------------------------------------------------------------------------------------------------------|
| v0.2.6  | Bug fixes, add options for limiting chat history, HTTPS endpoint support, added zephyr prompt format.                                                                                            |
| v0.2.5  | Fix Ollama max tokens parameter, fix GGUF download from Hugging Face, update included llama-cpp-python to 0.2.32, and add parameters to function calling for dataset + component, & model update |
| v0.2.4  | Fix API key auth on model load for text-generation-webui, and add support for Ollama API backend                                                                                                 |
| v0.2.3  | Fix API key auth, Support chat completion endpoint, and refactor to make it easier to add more remote backends                                                                                   |
| v0.2.2  | Fix options window after upgrade, fix training script for new Phi model format, and release new models                                                                                           |
| v0.2.1  | Properly expose generation parameters for each backend, handle config entry updates without reloading, support remote backends with an API key                                                   |
| v0.2    | Bug fixes, support more backends, support for climate + switch devices, JSON style function calling with parameters, GBNF grammars                                                               |
| v0.1    | Initial Release                                                                                                                                                                                  |<|MERGE_RESOLUTION|>--- conflicted
+++ resolved
@@ -16,11 +16,7 @@
 When doing this, you can host the model yourself and point the add-on at machine where the model is hosted, or you can run the model using text-generation-webui using the provided [custom Home Assistant add-on](./addon).
 
 ## Model
-<<<<<<< HEAD
 The "Home" models are a fine tuning of the Phi model series from Microsoft and the StableLM model series from StabilityAI.  The model is able to control devices in the user's house as well as perform basic question and answering.  The fine tuning dataset is a [custom synthetic dataset](./data) designed to teach the model function calling based on the device information in the context.
-=======
-The "Home" models are a fine tuning of various small-large language models (<3B parameters).  The model is able to control devices in the user's house as well as perform basic question and answering.  The fine tuning dataset is a [custom synthetic dataset](./data) designed to teach the model function calling based on the device information in the context.
->>>>>>> a78e5703
 
 The latest models can be found on HuggingFace:  
 3B v3 (Based on StableLM-Zephyr-3B): https://huggingface.co/acon96/Home-3B-v3-GGUF  (Zephyr prompt foramt)  
@@ -35,12 +31,6 @@
 1B v1 (Based on Phi-1.5): https://huggingface.co/acon96/Home-1B-v1-GGUF  (ChatML prompt format)  
 
 </details>
-
-<<<<<<< HEAD
-Make sure you have `llama-cpp-python>=0.2.29` in order to run these models.
-=======
-The main difference between the 2 models (besides parameter count) is the training data. The 1B model is ONLY trained on the synthetic dataset provided in this project, while the 3B model is trained on a mixture of this synthetic dataset, and the cleaned Stanford Alpaca dataset.
->>>>>>> a78e5703
 
 The model is quantized using Llama.cpp in order to enable running the model in super low resource environments that are common with Home Assistant installations such as Raspberry Pis.
 
